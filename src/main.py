#!/usr/bin/env python
"""Inselect.

Usage:
    main.py
    main.py --batch=input_dir
    main.py --batch=input_dir --recursive
    main.py --batch=input_dir --output=output_dir

Options:
  -h --help     Show this screen.
  --version     Show version.
  --batch=<dir> Input directory 
  --recursive   Traverse directory structure recursively.
"""
from docopt import docopt
from PySide import QtCore, QtGui
from segment import segment_edges, segment_intensity
import cv2
import os
import numpy as np
from multiprocessing import Process, Queue
import sys
import csv

def is_image_file(file_name):
    name, ext = os.path.splitext(file_name.lower())
    return ext in [".jpg", ".tiff", ".png"]

from qt_util import read_qt_image


class GraphicsView(QtGui.QGraphicsView):
    def __init__ (self, parent=None, wireframe_mode=False):
        QtGui.QGraphicsView.__init__(self, parent)
        self.is_dragging = False
        self.mouse_press_pos = QtCore.QPoint()
        self.box_create_start = QtCore.QPoint()
        self.scrollBarValuesOnMousePress = QtCore.QPoint()
        self.move_box = None
        self.is_resizing = False
        self.setDragMode(QtGui.QGraphicsView.RubberBandDrag)
        self.wireframe_mode = wireframe_mode
        self.items = []

    def add_item(self, item):
        self.items.append(item)
        self.scene().addItem(item)

    def remove_item(self, item):
        self.items.remove(item)
        self.scene().removeItem(item)

    def keyPressEvent(self, event):
        if event.key() == QtCore.Qt.Key_Delete:
            for box in list(self.items):
                # if hasattr(box, "isSelected") and box.isSelected():
                if box.isSelected():
                    self.remove_item(box)

        QtGui.QGraphicsView.keyPressEvent(self, event)

    def set_scale(self, scale):
        self.scale_factor = scale
        self.scale(scale, scale)

    def wheelEvent(self, event):
        if (event.modifiers() & QtCore.Qt.ControlModifier):
            if event.delta() > 0:
                scale = 1.2
            else:
                scale = 0.8
            self.set_scale(scale)
            return
        QtGui.QGraphicsView.wheelEvent(self, event)

    def mousePressEvent(self, event):
        if event.button() == QtCore.Qt.MidButton:
            self.mouse_press_pos = QtCore.QPoint(event.pos())
            self.scrollBarValuesOnMousePress.setX(self.horizontalScrollBar().value())
            self.scrollBarValuesOnMousePress.setY(self.verticalScrollBar().value())
            event.accept()
            return
        elif event.button() == QtCore.Qt.LeftButton and not self.is_resizing:
            # reveal hidden boxes, smallest to the front
            if self.wireframe_mode:
                e = self.mapToScene(event.pos().x(), event.pos().y())
                items = self.scene().items(e)
                items = [item for item in items if item in self.items]
                if items:
                    items.sort(lambda a, b: cmp(a.boundingRect().width() * a.boundingRect().height(),
                        b.boundingRect().width() * b.boundingRect().height()))
                    for item in self.items:
                        item.setZValue(1000)
                    items[0].setZValue(1001)
                    self.move_box.setZValue(1002)
                # items[0].setSelected(True)
                # items[-1].setSelected(False)
            # else:
                # e = self.mapToScene(event.pos().x(), event.pos().y())
                # items = self.scene().items(e)
                # items = [item for item in items if item in self.items]
                # for item in self.items:
                #     if item.isSelected():
                #         item.setZValue(1E9)
                #     else:
                #         b = item.boundingRect()
                #         item.setZValue(max(1000, 1E9 - b.width() * b.height()))
        elif event.button() == QtCore.Qt.RightButton:
            self.box_create_start = QtCore.QPoint(event.pos())
            return
        QtGui.QGraphicsView.mousePressEvent(self, event)

    def mouseMoveEvent(self, event):
        QtGui.QGraphicsView.mouseMoveEvent(self, event)
        if not self.box_create_start.isNull():
            self.move_box.setVisible(True)
            s = self.mapToScene(self.box_create_start.x(), self.box_create_start.y())
            pos = event.pos()
            e = self.mapToScene(pos.x(), pos.y())
            w, h = e.toPoint().x() - s.toPoint().x(), e.toPoint().y() - s.toPoint().y()
            self.move_box.setPos(s)
            self.move_box._rect = QtCore.QRect(0, 0, w, h)
            self.move_box._boundingRect = QtCore.QRect(0, 0, w, h)
            self.scene().update()
        if self.mouse_press_pos.isNull():
            event.ignore()
            return
        self.horizontalScrollBar().setValue(self.scrollBarValuesOnMousePress.x() - event.pos().x() + self.mouse_press_pos.x())
        self.verticalScrollBar().setValue(self.scrollBarValuesOnMousePress.y() - event.pos().y() + self.mouse_press_pos.y())
        self.horizontalScrollBar().update()
        self.verticalScrollBar().update()
        event.accept()

    def mouseReleaseEvent(self, event):
        QtGui.QGraphicsView.mouseReleaseEvent(self, event)
        if event.button() == QtCore.Qt.MidButton:
            self.mouse_press_pos = QtCore.QPoint()

        elif event.button() == QtCore.Qt.RightButton:
            e = QtCore.QPoint(event.pos())
            s = self.box_create_start
            x1, y1 = min(s.x(), e.x()), min(s.y(), e.y())
            x2, y2 = max(s.x(), e.x()), max(s.y(), e.y())
            s = self.mapToScene(x1, y1)
            e = self.mapToScene(x2, y2)
            w = np.abs(s.x() - e.x())
            h = np.abs(s.y() - e.y())
            if w != 0 and h != 0:
                box = BoxResizable(QtCore.QRectF(s.x(), s.y(), w, h),  scene=self.scene())
                # box.setZValue(1001)
                if not self.wireframe_mode:
                    b = box.boundingRect()
                    box.setZValue(max(1000, 1E9 - b.width() * b.height()))
                    box.updateResizeHandles()
                # self.scene().addItem(box)
                self.add_item(box)
        if self.move_box:
            self.move_box.setVisible(False)
            self.box_create_start = QtCore.QPoint()
        # event.accept()

class GraphicsScene(QtGui.QGraphicsScene):
    def __init__ (self, parent=None):
        QtGui.QGraphicsScene.__init__(self, parent)

    def mousePressEvent(self, event):
        QtGui.QGraphicsScene.mousePressEvent(self, event)

    def mouseMoveEvent(self, event):
        QtGui.QGraphicsScene.mouseMoveEvent(self, event)

    def mouseReleaseEvent(self, event):
        QtGui.QGraphicsScene.mouseReleaseEvent(self, event)

    def setGraphicsView(self, view):
        self.view = view

class BoxResizable(QtGui.QGraphicsRectItem):
    def __init__(self, rect, parent=None, color=QtCore.Qt.blue, transparent=False, scene=None):
        QtGui.QGraphicsRectItem.__init__(self, rect, parent, scene)
        self._rect = rect
        self._scene = scene
        self.orig_rect = QtCore.QRectF(rect)
        self.mouseOver = False
        self.handle_size = 4.0
        self.mouse_press_pos = None
        self.mouse_move_pos = None
        self.mouse_is_pressed = False
        self.mouse_press_area = None
        self.color = color
        self.transparent = transparent
        self.setFlags(QtGui.QGraphicsItem.ItemIsFocusable)
        self.setFlag(QtGui.QGraphicsItem.ItemIsMovable)
        self.setFlag(QtGui.QGraphicsItem.ItemIsSelectable)
        self.setFlag(QtGui.QGraphicsItem.ItemSendsGeometryChanges)
        self.setAcceptsHoverEvents(True)
        self.updateResizeHandles()
        # self.setZValue(5000)

    def shape(self):
        path = QtGui.QPainterPath()
        path.addRect(self.boundingRect())
        return path

    def hoverEnterEvent(self, event):
        self.updateResizeHandles()
        self.mouseOver = True
        b = self.boundingRect()
        if self.isSelected():
            self.setZValue(1E9)
        else:
            self.setZValue(max(1000, 1E9 - b.width() * b.height()))

    def hoverLeaveEvent(self, event):
        self.prepareGeometryChange()
        self.mouseOver = False
        self.scene().view.is_resizing = False
        b = self.boundingRect()
        # if self.isSelected():
        #     self.setZValue(1E9)
        # else:
        self.setZValue(max(1000, 1E9 - b.width() * b.height()))

    def hoverMoveEvent(self, event):
        if self.top_left_handle.contains(event.pos()) or self.bottom_right_handle.contains(event.pos()):
        # if self.topLeft.contains(event.scenePos()) or self.bottomRight.contains(event.scenePos()):
            self.setCursor(QtCore.Qt.SizeFDiagCursor)
            self.scene().view.is_resizing = True
        elif self.top_right_handle.contains(event.pos()) or self.bottom_left_handle.contains(event.pos()):
        # elif self.topRight.contains(event.scenePos()) or self.bottomLeft.contains(event.scenePos()):
            self.setCursor(QtCore.Qt.SizeBDiagCursor)
            self.scene().view.is_resizing = True
        else:
            self.setCursor(QtCore.Qt.SizeAllCursor)
            self.scene().view.is_resizing = False

        b = self.boundingRect()
        if self.isSelected():
            self.setZValue(1E9)
        else:
            self.setZValue(max(1000, 1E9 - b.width() * b.height()))
        QtGui.QGraphicsRectItem.hoverMoveEvent(self, event)

    def mousePressEvent(self, event):
        """
        Capture mouse press events and find where the mosue was pressed on the object
        """
        if event.button() == QtCore.Qt.LeftButton:
            self.mouse_press_pos = event.scenePos()
            self.mouse_is_pressed = True
            self.rect_press = QtCore.QRectF(self._rect)

            # Top left corner
            if self.top_left_handle.contains(event.pos()):
                self.mouse_press_area = 'topleft'
            # top right corner
            elif self.top_right_handle.contains(event.pos()):
                self.mouse_press_area = 'topright'
            #  bottom left corner
            elif self.bottom_left_handle.contains(event.pos()):
                self.mouse_press_area = 'bottomleft'
            # bottom right corner
            elif self.bottom_right_handle.contains(event.pos()):
                self.mouse_press_area = 'bottomright'
            # entire rectangle
            else:
                self.mouse_press_area = None

            QtGui.QGraphicsRectItem.mousePressEvent(self, event)

    def mouseReleaseEvent(self, event):
        """
        Capture nmouse press events.
        """
        self.mouse_is_pressed = False
        self._rect = self._rect.normalized()
        self.updateResizeHandles()
        QtGui.QGraphicsRectItem.mouseReleaseEvent(self, event)

    def mouseMoveEvent(self, event):
        """
        Handle mouse move events.
        """
        self.mouse_move_pos = event.scenePos()
        if self.mouse_is_pressed:
            if self.mouse_press_area:
                self.prepareGeometryChange()
                # Move top left corner
                if self.mouse_press_area=='topleft':
                    self._rect.setTopLeft(self.rect_press.topLeft()-(self.mouse_press_pos-self.mouse_move_pos))
                # Move top right corner
                elif  self.mouse_press_area=='topright':
                    self._rect.setTopRight(self.rect_press.topRight()-(self.mouse_press_pos-self.mouse_move_pos))
                # Move bottom left corner
                elif  self.mouse_press_area=='bottomleft':
                    self._rect.setBottomLeft(self.rect_press.bottomLeft()-(self.mouse_press_pos-self.mouse_move_pos))
                # Move bottom right corner
                elif  self.mouse_press_area=='bottomright':
                    self._rect.setBottomRight(self.rect_press.bottomRight()-(self.mouse_press_pos-self.mouse_move_pos))
                event.accept()
                self.updateResizeHandles()
                # self.setZValue(1000 + self._rect.width() * self._rect.height())

                return
            # Move entire rectangle, don't resize
            # else:
            #     self._rect.moveCenter(self.rect_press.center()-(self.mouse_press_pos-self.mouse_move_pos))
            self.updateResizeHandles()

            QtGui.QGraphicsRectItem.mouseMoveEvent(self, event)

    def boundingRect(self):
        """
        Return bounding rectangle
        """
        return self._boundingRect

    def updateResizeHandles(self):
        """
        Update bounding rectangle and resize handles
        """
        self.prepareGeometryChange()

        self.offset = self.handle_size*(self._scene.view.mapToScene(1,0)-self._scene.view.mapToScene(0,1)).x()
        self.offset1 = (self._scene.view.mapToScene(1,0)-self._scene.view.mapToScene(0,1)).x()
        self._boundingRect = self._rect.adjusted(-self.offset, -self.offset, self.offset, self.offset)
        self._innerRect = self._rect.adjusted(self.offset1, self.offset1, -self.offset1, -self.offset1)

        b = self._boundingRect
        self.top_left_handle = QtCore.QRectF(b.topLeft().x(), b.topLeft().y(), 2*self.offset, 2*self.offset)
        self.top_right_handle = QtCore.QRectF(b.topRight().x() - 2*self.offset, b.topRight().y(),
            2*self.offset, 2*self.offset)
        self.bottom_left_handle = QtCore.QRectF(b.bottomLeft().x(), b.bottomLeft().y() - 2*self.offset,
            2*self.offset, 2*self.offset)
        self.bottom_right_handle = QtCore.QRectF(b.bottomRight().x() - 2*self.offset, b.bottomRight().y() - 2*self.offset,
            2*self.offset, 2*self.offset)
        if self.isSelected():
            self.setZValue(1E9)
        else:
            self.setZValue(max(1000, 1E9 - b.width() * b.height()))

    def map_rect_to_scene(self, map_rect):
        rect = map_rect
        target_rect = QtCore.QRectF(rect)
        t = rect.topLeft()
        b = rect.bottomRight()
        target_rect.setTopLeft(QtCore.QPointF(t.x() + self.pos().x(), t.y() + self.pos().y()))
        target_rect.setBottomRight(QtCore.QPointF(b.x() + self.pos().x(), b.y() + self.pos().y()))
        return target_rect

    def paint(self, painter, option, widget):
        """
        Paint Widget
        """
        # Paint rectangle
        if self.isSelected():
            color = QtCore.Qt.red
            # print self._rect
            # e = self.mapToScene(self.pos().x(), self.pos().y())
            # print e
        else:
            color = self.color
        painter.setPen(QtGui.QPen(color, 0, QtCore.Qt.SolidLine))
        painter.drawRect(self._rect)

        # b = self._boundingRect
        # e = self.pos() #self.mapToScene(self.pos().x(), self.pos().y())
        # e = self.scenePos() #self.mapToScene(self.pos().x(), self.pos().y())
        # e = self.mapToParent(self., self.pos().y())
        # rect = QtCore.QRectF(e.x(), e.(), b.width(), b.height())
        if not self.transparent:
            rect = self._innerRect
            if rect.width() > 0 and rect.height() != 0:
                # normalize negative widths and heights, during resizing
                x1, y1 = rect.x(), rect.y()
                x2, y2 = rect.x() + rect.width(), rect.y() + rect.height()
                rect = QtCore.QRectF(min(x1, x2), min(y1, y2), abs(rect.width()), abs(rect.height()))
                target_rect = self.map_rect_to_scene(rect)
                painter.drawPixmap(rect, self.scene().image.pixmap(), target_rect)
        # If mouse is over, draw handles
        if self.mouseOver:
            # if self.isSelected():
            #     rect = self._innerRect
            #     target_rect = self.map_rect_to_scene(rect)
            #     painter.drawPixmap(rect, self.scene().image.pixmap(), target_rect)
            painter.drawRect(self.top_left_handle)
            painter.drawRect(self.top_right_handle)
            painter.drawRect(self.bottom_left_handle)
            painter.drawRect(self.bottom_right_handle)


class ImageViewer(QtGui.QMainWindow):
    def __init__(self, filename=None):
        super(ImageViewer, self).__init__()
        self.wireframe_mode = 0
        self.view = GraphicsView(wireframe_mode=self.wireframe_mode)
        self.scene = GraphicsScene()
        # self.view.setViewportUpdateMode(QtGui.QGraphicsView.BoundingRectViewportUpdate)
        self.view.setViewportUpdateMode(QtGui.QGraphicsView.FullViewportUpdate)
        self.view.setTransformationAnchor(QtGui.QGraphicsView.AnchorUnderMouse)
        self.view.setRenderHint(QtGui.QPainter.Antialiasing)
        self.view.setUpdatesEnabled(True)
        self.view.setMouseTracking(True)
        self.scene.setGraphicsView(self.view)
        self.view.setScene(self.scene)
        self.view.setCacheMode(QtGui.QGraphicsView.CacheBackground)
        self.setCentralWidget(self.view)
        # self.box = BoxResizable(QtCore.QRectF(50, 50, 100.0, 100.0),  scene=self.scene)
        self.view.move_box = BoxResizable(QtCore.QRectF(10, 10, 100, 100), color=QtCore.Qt.red,
            transparent=True, scene=self.scene)
        self.scene.addItem(self.view.move_box)
        self.view.move_box.setVisible(False)
        if not self.wireframe_mode:
            self.view.move_box.setZValue(1E9)

        if filename is None:
            image = QtGui.QImage(filename)
        else:
            image = read_qt_image(filename)

        item = QtGui.QGraphicsPixmapItem(QtGui.QPixmap.fromImage(image))
        self.scene.addItem(item)
        self.image_item = item
        self.scene.image = item
        self.create_actions()
        self.create_menus()

        self.setWindowTitle("Image Viewer")
        self.resize(500, 400)
        if filename:
            self.open(filename)


    def open(self, filename=None):
        if not filename:
            filename, _ = QtGui.QFileDialog.getOpenFileName(self, "Open File",
                    QtCore.QDir.currentPath())
<<<<<<< HEAD
        if file_name:
            image = QtGui.QImage(file_name)
=======
        if filename:
            self.filename = filename
            image = read_qt_image(filename)
>>>>>>> 7dc37065
            if image.isNull():
                QtGui.QMessageBox.information(self, "Image Viewer",
                                             "Cannot load %s." % filename)
                return
            self.file_name = file_name
            for item in list(self.view.items):
                self.view.remove_item(item)

            self.image_item.setPixmap(QtGui.QPixmap.fromImage(image))
            self.scene.setSceneRect(0, 0, image.width(), image.height())
            self.segment_action.setEnabled(True)
            self.export_action.setEnabled(True)
            self.zoom_in_action.setEnabled(True)
            self.zoom_out_action.setEnabled(True)
            self.save_action.setEnabled(True)
            self.import_action.setEnabled(True)

    def zoom_in(self):
        self.view.set_scale(1.2)

    def zoom_out(self):
        self.view.set_scale(0.8)

    def about(self):
        QtGui.QMessageBox.about(self, "Insect Selector",
                "Stefan van der Walt\nPieter Holtzhausen")

    def add_box(self, rect):
        x, y, w, h = rect
        s = QtCore.QPoint(x, y)
        e = QtCore.QPoint(x + w, y + h)
        qrect = QtCore.QRectF(s.x(), s.y(), e.x() - s.x(), e.y() - s.y())
        box = BoxResizable(qrect, transparent=self.wireframe_mode, scene=self.scene)
        self.view.add_item(box)
        if not self.wireframe_mode:
            b = box.boundingRect()
            box.setZValue(max(1000, 1E9 - b.width() * b.height()))
            box.updateResizeHandles()

    def segment(self):
        self.progressDialog = QtGui.QProgressDialog(self)
        self.progressDialog.setWindowTitle("Segmenting...")
        self.progressDialog.setValue(0)
        self.progressDialog.setMaximum(0)
        self.progressDialog.setMinimum(0)
        self.progressDialog.show()
        image = cv2.imread(self.filename)

        def f(image, results, window=None):
            rects = segment_edges(image, window=window, variance_threshold=100, size_filter=1)
            results.put(rects)

        results = Queue()
        window = None
        selected = self.scene.selectedItems()
        if selected:
            selected = selected[0]
            window_rect = selected.map_rect_to_scene(selected._rect)
            p = window_rect.topLeft()
            window = [p.x(), p.y(), window_rect.width(), window_rect.height()]
            # rects = segment_edges(image, window=window, threshold=50, variance_threshold=100, size_filter=0)
            rects = segment_intensity(image, window=window)
            self.view.remove_item(selected)
        else:
            p = Process(target=f, args=[image, results, window])
            p.start()
            while results.empty():
                app.processEvents()
            p.join()
            rects = results.get()
        for rect in rects:
            self.add_box(rect)
        self.progressDialog.hide()


    def export(self):
        path = QtGui.QFileDialog.getExistingDirectory(
            self, "Export Destination", QtCore.QDir.currentPath())
        image = cv2.imread(self.filename)

        for i, item in enumerate(self.view.items):
            # b = item.boundingRect()
            b = item._rect
            print b
            x, y, w, h = b.x(), b.y(), b.width(), b.height()
            extract = image[y:y+h, x:x+w]
            print extract.shape, i
            cv2.imwrite(os.path.join(path, "image%s.png" % i), extract)

    def select_all(self):
        for item in self.view.items:
            item.setSelected(True)

    def create_actions(self):
        self.open_action = QtGui.QAction(self.style().standardIcon(
                QtGui.QStyle.SP_DirIcon), "&Open Image", self, shortcut="ctrl+O",
                triggered=self.open)

        self.exit_action = QtGui.QAction("E&xit", self, shortcut="alt+f4",
                triggered=self.close)

        self.select_all_action = QtGui.QAction("Select &All", self, shortcut="ctrl+A",
                triggered=self.select_all)

        self.zoom_in_action = QtGui.QAction(self.style().standardIcon(QtGui.QStyle.SP_ArrowUp),
            "Zoom &In", self, enabled=False, shortcut="Ctrl++", triggered=self.zoom_in)

        self.zoom_out_action = QtGui.QAction(self.style().standardIcon(QtGui.QStyle.SP_ArrowDown),
            "Zoom &Out", self, enabled=False, shortcut="Ctrl+-", triggered=self.zoom_out)

        self.about_action = QtGui.QAction("&About", self, triggered=self.about)

        self.segment_action = QtGui.QAction(self.style().standardIcon(
                QtGui.QStyle.SP_ComputerIcon),
            "&Segment", self, shortcut="f5", enabled=False,
            statusTip="Segment",
            triggered=self.segment)

        self.save_action = QtGui.QAction(self.style().standardIcon(
                QtGui.QStyle.SP_DesktopIcon), 
            "&Save Boxes", self, shortcut="ctrl+s", enabled=False,
            statusTip="Save Boxes",
            triggered=self.save_boxes)

        self.import_action = QtGui.QAction(self.style().standardIcon(
                QtGui.QStyle.SP_DesktopIcon), 
            "&Import Boxes", self, shortcut="ctrl+i", enabled=False,
            statusTip="Import Boxes",
            triggered=self.import_boxes)

        self.export_action = QtGui.QAction(self.style().standardIcon(
                QtGui.QStyle.SP_FileIcon),
            "&Export Images...", self, shortcut="", enabled=False,
            statusTip="Export",
            triggered=self.export)

    def save_boxes(self):
        file_name, filtr = QtGui.QFileDialog.getSaveFileName(self,
                "QFileDialog.getSaveFileName()",
                self.file_name + ".csv",
                "All Files (*);;CSV Files (*.csv)", "", QtGui.QFileDialog.Options())
        if file_name:
            with open(file_name, 'w') as csvfile:
                writer = csv.writer(csvfile, delimiter=' ')
                for item in self.view.items:
                    rect = item.rect()
                    box = [rect.left(), rect.top(), rect.width(), rect.height()]
                    # box = [float(value) for value in box]
                    width = self.image_item.pixmap().width()
                    height = self.image_item.pixmap().height()
                    box[0] /= width
                    box[1] /= height 
                    box[2] /= width 
                    box[3] /= height
                    writer.writerow(box)

    def import_boxes(self):
        files, filtr = QtGui.QFileDialog.getOpenFileNames(self,
                "QFileDialog.getOpenFileNames()", "../data",
                "All Files (*);;Text Files (*.csv)", "", QtGui.QFileDialog.Options())
        if files:
            width = self.image_item.pixmap().width()
            height = self.image_item.pixmap().height()
            for file_name in files:
                with open(file_name, 'r') as csvfile:
                    reader = csv.reader(csvfile, delimiter=' ')
                    for row in reader:
                        rect = [float(x) for x in row]
                        rect[0] *= width
                        rect[1] *= height 
                        rect[2] *= width 
                        rect[3] *= height
                        self.add_box(rect)

    def create_menus(self):
        self.toolbar = self.addToolBar("Edit")
        self.toolbar.addAction(self.open_action)
        self.toolbar.addAction(self.segment_action)
        self.toolbar.addAction(self.zoom_in_action)
        self.toolbar.addAction(self.zoom_out_action)
        self.toolbar.addAction(self.save_action)
        self.toolbar.addAction(self.import_action)
        self.toolbar.addAction(self.export_action)
        self.toolbar.setToolButtonStyle(QtCore.Qt.ToolButtonTextUnderIcon)

        self.fileMenu = QtGui.QMenu("&File", self)
        self.fileMenu.addAction(self.open_action)
        self.fileMenu.addSeparator()
        self.fileMenu.addAction(self.save_action)
        self.fileMenu.addAction(self.import_action)
        self.fileMenu.addAction(self.export_action)
 
        self.fileMenu.addSeparator()
        self.fileMenu.addAction(self.exit_action)

        self.viewMenu = QtGui.QMenu("&View", self)
        self.viewMenu.addAction(self.select_all_action)
        self.viewMenu.addAction(self.zoom_in_action)
        self.viewMenu.addAction(self.zoom_out_action)

        self.helpMenu = QtGui.QMenu("&Help", self)
        self.helpMenu.addAction(self.about_action)

        self.menuBar().addMenu(self.fileMenu)
        self.menuBar().addMenu(self.viewMenu)
        self.menuBar().addMenu(self.helpMenu)


    def keyPressEvent(self, event):
        return
        if event.key() == 16777216:
        # if event.key() == Qtcore.Qt.Key_Escape:
            sys.exit(1)


if __name__ == '__main__':
    import sys
    app = QtGui.QApplication(sys.argv)
    # window = ImageViewer("../data/drawer.jpg")
    # window = ImageViewer("../data/Plecoptera_Accession_Drawer_4.jpg")
    # window = ImageViewer("temp.png")
    window = ImageViewer()
    window.showMaximized()

    window.show()
    sys.exit(app.exec_())<|MERGE_RESOLUTION|>--- conflicted
+++ resolved
@@ -23,11 +23,12 @@
 import sys
 import csv
 
+from qt_util import read_qt_image
+
+
 def is_image_file(file_name):
     name, ext = os.path.splitext(file_name.lower())
     return ext in [".jpg", ".tiff", ".png"]
-
-from qt_util import read_qt_image
 
 
 class GraphicsView(QtGui.QGraphicsView):
@@ -415,7 +416,7 @@
             self.view.move_box.setZValue(1E9)
 
         if filename is None:
-            image = QtGui.QImage(filename)
+            image = QtGui.QImage()
         else:
             image = read_qt_image(filename)
 
@@ -436,19 +437,13 @@
         if not filename:
             filename, _ = QtGui.QFileDialog.getOpenFileName(self, "Open File",
                     QtCore.QDir.currentPath())
-<<<<<<< HEAD
-        if file_name:
-            image = QtGui.QImage(file_name)
-=======
         if filename:
             self.filename = filename
             image = read_qt_image(filename)
->>>>>>> 7dc37065
             if image.isNull():
                 QtGui.QMessageBox.information(self, "Image Viewer",
                                              "Cannot load %s." % filename)
                 return
-            self.file_name = file_name
             for item in list(self.view.items):
                 self.view.remove_item(item)
 
@@ -458,8 +453,6 @@
             self.export_action.setEnabled(True)
             self.zoom_in_action.setEnabled(True)
             self.zoom_out_action.setEnabled(True)
-            self.save_action.setEnabled(True)
-            self.import_action.setEnabled(True)
 
     def zoom_in(self):
         self.view.set_scale(1.2)
@@ -666,6 +659,10 @@
     # window = ImageViewer("../data/Plecoptera_Accession_Drawer_4.jpg")
     # window = ImageViewer("temp.png")
     window = ImageViewer()
+
+    if len(sys.argv) > 1:
+        window.open(sys.argv[1])
+
     window.showMaximized()
 
     window.show()
