#!/usr/bin/env python
"""Inselect.

Usage:
    main.py
    main.py <filename>
    main.py --batch=input_dir
    main.py --batch=input_dir --recursive
    main.py --batch=input_dir --output=output_dir

Options:
  -h --help     Show this screen.
  --version     Show version.
  --batch=<dir> Input directory 
  --recursive   Traverse directory structure recursively.
"""
filename = None
from docopt import docopt
from PySide import QtCore, QtGui
from segment import segment_edges, segment_intensity
import cv2
import os
import numpy as np
from multiprocessing import Process, Queue
import sys
import csv

from qt_util import read_qt_image


def is_image_file(file_name):
    name, ext = os.path.splitext(file_name.lower())
    return ext in [".jpg", ".tiff", ".png"]


class GraphicsView(QtGui.QGraphicsView):
    def __init__ (self, parent=None, wireframe_mode=False):
        QtGui.QGraphicsView.__init__(self, parent)
        self.is_dragging = False
        self.mouse_press_pos = QtCore.QPoint()
        self.box_create_start = QtCore.QPoint()
        self.scrollBarValuesOnMousePress = QtCore.QPoint()
        self.move_box = None
        self.is_resizing = False
        self.setDragMode(QtGui.QGraphicsView.RubberBandDrag)
        self.wireframe_mode = wireframe_mode
        self.items = []

    def add_item(self, item):
        self.items.append(item)
        self.scene().addItem(item)

    def remove_item(self, item):
        self.items.remove(item)
        self.scene().removeItem(item)

    def keyPressEvent(self, event):
        if event.key() in (QtCore.Qt.Key_Delete, QtCore.Qt.Key_Backspace):
            for box in list(self.items):
                # if hasattr(box, "isSelected") and box.isSelected():
                if box.isSelected():
                    self.remove_item(box)

        QtGui.QGraphicsView.keyPressEvent(self, event)

    def set_scale(self, scale):
        self.scale_factor = scale
        self.scale(scale, scale)

    def wheelEvent(self, event):
        if (event.modifiers() & QtCore.Qt.ControlModifier):
            if event.delta() > 0:
                scale = 1.2
            else:
                scale = 0.8
            self.set_scale(scale)
            return
        QtGui.QGraphicsView.wheelEvent(self, event)

    def mousePressEvent(self, event):
        if event.button() == QtCore.Qt.MidButton:
            self.mouse_press_pos = QtCore.QPoint(event.pos())
            self.scrollBarValuesOnMousePress.setX(self.horizontalScrollBar().value())
            self.scrollBarValuesOnMousePress.setY(self.verticalScrollBar().value())
            event.accept()
            return
        elif event.button() == QtCore.Qt.LeftButton and not self.is_resizing:
            # reveal hidden boxes, smallest to the front
            if self.wireframe_mode:
                e = self.mapToScene(event.pos().x(), event.pos().y())
                items = self.scene().items(e)
                items = [item for item in items if item in self.items]
                if items:
                    items.sort(lambda a, b: cmp(a.boundingRect().width() * a.boundingRect().height(),
                        b.boundingRect().width() * b.boundingRect().height()))
                    for item in self.items:
                        item.setZValue(1000)
                    items[0].setZValue(1001)
                    self.move_box.setZValue(1002)
                # items[0].setSelected(True)
                # items[-1].setSelected(False)
            # else:
                # e = self.mapToScene(event.pos().x(), event.pos().y())
                # items = self.scene().items(e)
                # items = [item for item in items if item in self.items]
                # for item in self.items:
                #     if item.isSelected():
                #         item.setZValue(1E9)
                #     else:
                #         b = item.boundingRect()
                #         item.setZValue(max(1000, 1E9 - b.width() * b.height()))
        elif event.button() == QtCore.Qt.RightButton:
            self.box_create_start = QtCore.QPoint(event.pos())
            return
        QtGui.QGraphicsView.mousePressEvent(self, event)

    def mouseMoveEvent(self, event):
        QtGui.QGraphicsView.mouseMoveEvent(self, event)
        if not self.box_create_start.isNull():
            self.move_box.setVisible(True)
            s = self.mapToScene(self.box_create_start.x(), self.box_create_start.y())
            pos = event.pos()
            e = self.mapToScene(pos.x(), pos.y())
            w, h = e.toPoint().x() - s.toPoint().x(), e.toPoint().y() - s.toPoint().y()
            self.move_box.setPos(s)
            self.move_box._rect = QtCore.QRect(0, 0, w, h)
            self.move_box._boundingRect = QtCore.QRect(0, 0, w, h)
            self.scene().update()
        if self.mouse_press_pos.isNull():
            event.ignore()
            return
        self.horizontalScrollBar().setValue(self.scrollBarValuesOnMousePress.x() - event.pos().x() + self.mouse_press_pos.x())
        self.verticalScrollBar().setValue(self.scrollBarValuesOnMousePress.y() - event.pos().y() + self.mouse_press_pos.y())
        self.horizontalScrollBar().update()
        self.verticalScrollBar().update()
        event.accept()

    def mouseReleaseEvent(self, event):
        QtGui.QGraphicsView.mouseReleaseEvent(self, event)
        if event.button() == QtCore.Qt.MidButton:
            self.mouse_press_pos = QtCore.QPoint()

        elif event.button() == QtCore.Qt.RightButton:
            e = QtCore.QPoint(event.pos())
            s = self.box_create_start
            x1, y1 = min(s.x(), e.x()), min(s.y(), e.y())
            x2, y2 = max(s.x(), e.x()), max(s.y(), e.y())
            s = self.mapToScene(x1, y1)
            e = self.mapToScene(x2, y2)
            w = np.abs(s.x() - e.x())
            h = np.abs(s.y() - e.y())
            if w != 0 and h != 0:
                box = BoxResizable(QtCore.QRectF(s.x(), s.y(), w, h),  scene=self.scene())
                # box.setZValue(1001)
                if not self.wireframe_mode:
                    b = box.boundingRect()
                    box.setZValue(max(1000, 1E9 - b.width() * b.height()))
                    box.updateResizeHandles()
                # self.scene().addItem(box)
                self.add_item(box)
        if self.move_box:
            self.move_box.setVisible(False)
            self.box_create_start = QtCore.QPoint()
        # event.accept()

class GraphicsScene(QtGui.QGraphicsScene):
    def __init__ (self, parent=None):
        QtGui.QGraphicsScene.__init__(self, parent)

    def mousePressEvent(self, event):
        QtGui.QGraphicsScene.mousePressEvent(self, event)

    def mouseMoveEvent(self, event):
        QtGui.QGraphicsScene.mouseMoveEvent(self, event)

    def mouseReleaseEvent(self, event):
        QtGui.QGraphicsScene.mouseReleaseEvent(self, event)

    def setGraphicsView(self, view):
        self.view = view

class BoxResizable(QtGui.QGraphicsRectItem):
    def __init__(self, rect, parent=None, color=QtCore.Qt.blue, transparent=False, scene=None):
        QtGui.QGraphicsRectItem.__init__(self, rect, parent, scene)
        self._rect = rect
        self._scene = scene
        self.orig_rect = QtCore.QRectF(rect)
        self.mouseOver = False
        self.handle_size = 4.0
        self.mouse_press_pos = None
        self.mouse_move_pos = None
        self.mouse_is_pressed = False
        self.mouse_press_area = None
        self.color = color
        self.transparent = transparent
        self.setFlags(QtGui.QGraphicsItem.ItemIsFocusable)
        self.setFlag(QtGui.QGraphicsItem.ItemIsMovable)
        self.setFlag(QtGui.QGraphicsItem.ItemIsSelectable)
        self.setFlag(QtGui.QGraphicsItem.ItemSendsGeometryChanges)
        self.setAcceptsHoverEvents(True)
        self.updateResizeHandles()
        # self.setZValue(5000)

    def shape(self):
        path = QtGui.QPainterPath()
        path.addRect(self.boundingRect())
        return path

    def hoverEnterEvent(self, event):
        self.updateResizeHandles()
        self.mouseOver = True
        b = self.boundingRect()
        if self.isSelected():
            self.setZValue(1E9)
        else:
            self.setZValue(max(1000, 1E9 - b.width() * b.height()))

    def hoverLeaveEvent(self, event):
        self.prepareGeometryChange()
        self.mouseOver = False
        self.scene().view.is_resizing = False
        b = self.boundingRect()
        # if self.isSelected():
        #     self.setZValue(1E9)
        # else:
        self.setZValue(max(1000, 1E9 - b.width() * b.height()))

    def hoverMoveEvent(self, event):
        if self.top_left_handle.contains(event.pos()) or self.bottom_right_handle.contains(event.pos()):
        # if self.topLeft.contains(event.scenePos()) or self.bottomRight.contains(event.scenePos()):
            self.setCursor(QtCore.Qt.SizeFDiagCursor)
            self.scene().view.is_resizing = True
        elif self.top_right_handle.contains(event.pos()) or self.bottom_left_handle.contains(event.pos()):
        # elif self.topRight.contains(event.scenePos()) or self.bottomLeft.contains(event.scenePos()):
            self.setCursor(QtCore.Qt.SizeBDiagCursor)
            self.scene().view.is_resizing = True
        else:
            self.setCursor(QtCore.Qt.SizeAllCursor)
            self.scene().view.is_resizing = False

        b = self.boundingRect()
        if self.isSelected():
            self.setZValue(1E9)
        else:
            self.setZValue(max(1000, 1E9 - b.width() * b.height()))
        QtGui.QGraphicsRectItem.hoverMoveEvent(self, event)

    def mousePressEvent(self, event):
        """
        Capture mouse press events and find where the mosue was pressed on the object
        """
        if event.button() == QtCore.Qt.LeftButton:
            self.mouse_press_pos = event.scenePos()
            self.mouse_is_pressed = True
            self.rect_press = QtCore.QRectF(self._rect)

            # Top left corner
            if self.top_left_handle.contains(event.pos()):
                self.mouse_press_area = 'topleft'
            # top right corner
            elif self.top_right_handle.contains(event.pos()):
                self.mouse_press_area = 'topright'
            #  bottom left corner
            elif self.bottom_left_handle.contains(event.pos()):
                self.mouse_press_area = 'bottomleft'
            # bottom right corner
            elif self.bottom_right_handle.contains(event.pos()):
                self.mouse_press_area = 'bottomright'
            # entire rectangle
            else:
                self.mouse_press_area = None

            QtGui.QGraphicsRectItem.mousePressEvent(self, event)

    def mouseReleaseEvent(self, event):
        """
        Capture nmouse press events.
        """
        self.mouse_is_pressed = False
        self._rect = self._rect.normalized()
        self.updateResizeHandles()
        QtGui.QGraphicsRectItem.mouseReleaseEvent(self, event)

    def mouseMoveEvent(self, event):
        """
        Handle mouse move events.
        """
        self.mouse_move_pos = event.scenePos()
        if self.mouse_is_pressed:
            if self.mouse_press_area:
                self.prepareGeometryChange()
                # Move top left corner
                if self.mouse_press_area=='topleft':
                    self._rect.setTopLeft(self.rect_press.topLeft()-(self.mouse_press_pos-self.mouse_move_pos))
                # Move top right corner
                elif  self.mouse_press_area=='topright':
                    self._rect.setTopRight(self.rect_press.topRight()-(self.mouse_press_pos-self.mouse_move_pos))
                # Move bottom left corner
                elif  self.mouse_press_area=='bottomleft':
                    self._rect.setBottomLeft(self.rect_press.bottomLeft()-(self.mouse_press_pos-self.mouse_move_pos))
                # Move bottom right corner
                elif  self.mouse_press_area=='bottomright':
                    self._rect.setBottomRight(self.rect_press.bottomRight()-(self.mouse_press_pos-self.mouse_move_pos))
                event.accept()
                self.updateResizeHandles()
                # self.setZValue(1000 + self._rect.width() * self._rect.height())

                return
            # Move entire rectangle, don't resize
            # else:
            #     self._rect.moveCenter(self.rect_press.center()-(self.mouse_press_pos-self.mouse_move_pos))
            self.updateResizeHandles()

            QtGui.QGraphicsRectItem.mouseMoveEvent(self, event)

    def boundingRect(self):
        """
        Return bounding rectangle
        """
        return self._boundingRect

    def updateResizeHandles(self):
        """
        Update bounding rectangle and resize handles
        """
        self.prepareGeometryChange()

        self.offset = self.handle_size*(self._scene.view.mapToScene(1,0)-self._scene.view.mapToScene(0,1)).x()
        self.offset1 = (self._scene.view.mapToScene(1,0)-self._scene.view.mapToScene(0,1)).x()
        self._boundingRect = self._rect.adjusted(-self.offset, -self.offset, self.offset, self.offset)
        self._innerRect = self._rect.adjusted(self.offset1, self.offset1, -self.offset1, -self.offset1)

        b = self._boundingRect
        self.top_left_handle = QtCore.QRectF(b.topLeft().x(), b.topLeft().y(), 2*self.offset, 2*self.offset)
        self.top_right_handle = QtCore.QRectF(b.topRight().x() - 2*self.offset, b.topRight().y(),
            2*self.offset, 2*self.offset)
        self.bottom_left_handle = QtCore.QRectF(b.bottomLeft().x(), b.bottomLeft().y() - 2*self.offset,
            2*self.offset, 2*self.offset)
        self.bottom_right_handle = QtCore.QRectF(b.bottomRight().x() - 2*self.offset, b.bottomRight().y() - 2*self.offset,
            2*self.offset, 2*self.offset)
        if self.isSelected():
            self.setZValue(1E9)
        else:
            self.setZValue(max(1000, 1E9 - b.width() * b.height()))

    def map_rect_to_scene(self, map_rect):
        rect = map_rect
        target_rect = QtCore.QRectF(rect)
        t = rect.topLeft()
        b = rect.bottomRight()
        target_rect.setTopLeft(QtCore.QPointF(t.x() + self.pos().x(), t.y() + self.pos().y()))
        target_rect.setBottomRight(QtCore.QPointF(b.x() + self.pos().x(), b.y() + self.pos().y()))
        return target_rect

    def paint(self, painter, option, widget):
        """
        Paint Widget
        """
        # Paint rectangle
        if self.isSelected():
            color = QtCore.Qt.red
            # print self._rect
            # e = self.mapToScene(self.pos().x(), self.pos().y())
            # print e
        else:
            color = self.color
        painter.setPen(QtGui.QPen(color, 0, QtCore.Qt.SolidLine))
        painter.drawRect(self._rect)

        # b = self._boundingRect
        # e = self.pos() #self.mapToScene(self.pos().x(), self.pos().y())
        # e = self.scenePos() #self.mapToScene(self.pos().x(), self.pos().y())
        # e = self.mapToParent(self., self.pos().y())
        # rect = QtCore.QRectF(e.x(), e.(), b.width(), b.height())
        if not self.transparent:
            rect = self._innerRect
            if rect.width() > 0 and rect.height() != 0:
                # normalize negative widths and heights, during resizing
                x1, y1 = rect.x(), rect.y()
                x2, y2 = rect.x() + rect.width(), rect.y() + rect.height()
                rect = QtCore.QRectF(min(x1, x2), min(y1, y2), abs(rect.width()), abs(rect.height()))
                target_rect = self.map_rect_to_scene(rect)
                painter.drawPixmap(rect, self.scene().image.pixmap(), target_rect)
        # If mouse is over, draw handles
        if self.mouseOver:
            # if self.isSelected():
            #     rect = self._innerRect
            #     target_rect = self.map_rect_to_scene(rect)
            #     painter.drawPixmap(rect, self.scene().image.pixmap(), target_rect)
            painter.drawRect(self.top_left_handle)
            painter.drawRect(self.top_right_handle)
            painter.drawRect(self.bottom_left_handle)
            painter.drawRect(self.bottom_right_handle)


class ImageViewer(QtGui.QMainWindow):
    def __init__(self, filename=None):
        super(ImageViewer, self).__init__()
        self.wireframe_mode = 0
        self.view = GraphicsView(wireframe_mode=self.wireframe_mode)
        self.scene = GraphicsScene()
        # self.view.setViewportUpdateMode(QtGui.QGraphicsView.BoundingRectViewportUpdate)
        self.view.setViewportUpdateMode(QtGui.QGraphicsView.FullViewportUpdate)
        self.view.setTransformationAnchor(QtGui.QGraphicsView.AnchorUnderMouse)
        self.view.setRenderHint(QtGui.QPainter.Antialiasing)
        self.view.setUpdatesEnabled(True)
        self.view.setMouseTracking(True)
        self.scene.setGraphicsView(self.view)
        self.view.setScene(self.scene)
        self.view.setCacheMode(QtGui.QGraphicsView.CacheBackground)
        self.setCentralWidget(self.view)
        # self.box = BoxResizable(QtCore.QRectF(50, 50, 100.0, 100.0),  scene=self.scene)
        self.view.move_box = BoxResizable(QtCore.QRectF(10, 10, 100, 100), color=QtCore.Qt.red,
            transparent=True, scene=self.scene)
        self.scene.addItem(self.view.move_box)
        self.view.move_box.setVisible(False)
        if not self.wireframe_mode:
            self.view.move_box.setZValue(1E9)

        if filename is None:
            image = QtGui.QImage()
        else:
            image = read_qt_image(filename)

        item = QtGui.QGraphicsPixmapItem(QtGui.QPixmap.fromImage(image))
        self.scene.addItem(item)
        self.image_item = item
        self.scene.image = item
        self.create_actions()
        self.create_menus()

        self.setWindowTitle("Image Viewer")
        self.resize(500, 400)
        if filename:
            self.open(filename)


    def open(self, filename=None):
        if not filename:
            filename, _ = QtGui.QFileDialog.getOpenFileName(self, "Open File",
                    QtCore.QDir.currentPath())
        if filename:
            self.filename = filename
            image = read_qt_image(filename)
            if image.isNull():
                QtGui.QMessageBox.information(self, "Image Viewer",
                                             "Cannot load %s." % filename)
                return
            for item in list(self.view.items):
                self.view.remove_item(item)

            self.image_item.setPixmap(QtGui.QPixmap.fromImage(image))
            self.scene.setSceneRect(0, 0, image.width(), image.height())
            self.segment_action.setEnabled(True)
            self.export_action.setEnabled(True)
            self.zoom_in_action.setEnabled(True)
            self.zoom_out_action.setEnabled(True)

    def zoom_in(self):
        self.view.set_scale(1.2)

    def zoom_out(self):
        self.view.set_scale(0.8)

    def about(self):
        QtGui.QMessageBox.about(self, "Insect Selector",
                "Stefan van der Walt\nPieter Holtzhausen")

    def add_box(self, rect):
        x, y, w, h = rect
        s = QtCore.QPoint(x, y)
        e = QtCore.QPoint(x + w, y + h)
        qrect = QtCore.QRectF(s.x(), s.y(), e.x() - s.x(), e.y() - s.y())
        box = BoxResizable(qrect, transparent=self.wireframe_mode, scene=self.scene)
        self.view.add_item(box)
        if not self.wireframe_mode:
            b = box.boundingRect()
            box.setZValue(max(1000, 1E9 - b.width() * b.height()))
            box.updateResizeHandles()

    def segment(self):
        self.progressDialog = QtGui.QProgressDialog(self)
        self.progressDialog.setWindowTitle("Segmenting...")
        self.progressDialog.setValue(0)
        self.progressDialog.setMaximum(0)
        self.progressDialog.setMinimum(0)
        self.progressDialog.show()
        image = cv2.imread(self.filename)

        def f(image, results, window=None):
            rects = segment_edges(image, window=window, variance_threshold=100, size_filter=1)
            results.put(rects)

        results = Queue()
        window = None
        selected = self.scene.selectedItems()
        if selected:
            selected = selected[0]
            window_rect = selected.map_rect_to_scene(selected._rect)
            p = window_rect.topLeft()
            window = [p.x(), p.y(), window_rect.width(), window_rect.height()]
            # rects = segment_edges(image, window=window, threshold=50, variance_threshold=100, size_filter=0)
            rects = segment_intensity(image, window=window)
            self.view.remove_item(selected)
        else:
            if 'darwin'==sys.platform:
                # Process() fails on a Mac
                rects = segment_edges(image, window=window, variance_threshold=100, size_filter=1)
            else:
                p = Process(target=f, args=[image, results, window])
                p.start()
                while results.empty():
                    app.processEvents()
                p.join()
                rects = results.get()
        for rect in rects:
            self.add_box(rect)
        self.progressDialog.hide()


    def export(self):
        path = QtGui.QFileDialog.getExistingDirectory(
            self, "Export Destination", QtCore.QDir.currentPath())
        image = cv2.imread(self.filename)

        for i, item in enumerate(self.view.items):
            # b = item.boundingRect()
            b = item._rect
            print b
            x, y, w, h = b.x(), b.y(), b.width(), b.height()
            extract = image[y:y+h, x:x+w]
            print extract.shape, i
            cv2.imwrite(os.path.join(path, "image%s.png" % i), extract)

    def select_all(self):
        for item in self.view.items:
            item.setSelected(True)

    def create_actions(self):
        self.open_action = QtGui.QAction(self.style().standardIcon(
                QtGui.QStyle.SP_DirIcon), "&Open Image", self, shortcut="ctrl+O",
                triggered=self.open)

        self.exit_action = QtGui.QAction("E&xit", self, shortcut="alt+f4",
                triggered=self.close)

        self.select_all_action = QtGui.QAction("Select &All", self, shortcut="ctrl+A",
                triggered=self.select_all)

        self.zoom_in_action = QtGui.QAction(self.style().standardIcon(QtGui.QStyle.SP_ArrowUp),
            "Zoom &In", self, enabled=False, shortcut="Ctrl++", triggered=self.zoom_in)

        self.zoom_out_action = QtGui.QAction(self.style().standardIcon(QtGui.QStyle.SP_ArrowDown),
            "Zoom &Out", self, enabled=False, shortcut="Ctrl+-", triggered=self.zoom_out)

        self.about_action = QtGui.QAction("&About", self, triggered=self.about)

        self.segment_action = QtGui.QAction(self.style().standardIcon(
                QtGui.QStyle.SP_ComputerIcon),
            "&Segment", self, shortcut="f5", enabled=False,
            statusTip="Segment",
            triggered=self.segment)

        self.save_action = QtGui.QAction(self.style().standardIcon(
                QtGui.QStyle.SP_DesktopIcon), 
            "&Save Boxes", self, shortcut="ctrl+s", enabled=False,
            statusTip="Save Boxes",
            triggered=self.save_boxes)

        self.import_action = QtGui.QAction(self.style().standardIcon(
                QtGui.QStyle.SP_DesktopIcon), 
            "&Import Boxes", self, shortcut="ctrl+i", enabled=False,
            statusTip="Import Boxes",
            triggered=self.import_boxes)

        self.export_action = QtGui.QAction(self.style().standardIcon(
                QtGui.QStyle.SP_FileIcon),
            "&Export Images...", self, shortcut="", enabled=False,
            statusTip="Export",
            triggered=self.export)

    def save_boxes(self):
        file_name, filtr = QtGui.QFileDialog.getSaveFileName(self,
                "QFileDialog.getSaveFileName()",
                self.file_name + ".csv",
                "All Files (*);;CSV Files (*.csv)", "", QtGui.QFileDialog.Options())
        if file_name:
            with open(file_name, 'w') as csvfile:
                writer = csv.writer(csvfile, delimiter=' ')
                for item in self.view.items:
                    rect = item.rect()
                    box = [rect.left(), rect.top(), rect.width(), rect.height()]
                    # box = [float(value) for value in box]
                    width = self.image_item.pixmap().width()
                    height = self.image_item.pixmap().height()
                    box[0] /= width
                    box[1] /= height 
                    box[2] /= width 
                    box[3] /= height
                    writer.writerow(box)

    def import_boxes(self):
        files, filtr = QtGui.QFileDialog.getOpenFileNames(self,
                "QFileDialog.getOpenFileNames()", "../data",
                "All Files (*);;Text Files (*.csv)", "", QtGui.QFileDialog.Options())
        if files:
            width = self.image_item.pixmap().width()
            height = self.image_item.pixmap().height()
            for file_name in files:
                with open(file_name, 'r') as csvfile:
                    reader = csv.reader(csvfile, delimiter=' ')
                    for row in reader:
                        rect = [float(x) for x in row]
                        rect[0] *= width
                        rect[1] *= height 
                        rect[2] *= width 
                        rect[3] *= height
                        self.add_box(rect)

    def create_menus(self):
        self.toolbar = self.addToolBar("Edit")
        self.toolbar.addAction(self.open_action)
        self.toolbar.addAction(self.segment_action)
        self.toolbar.addAction(self.zoom_in_action)
        self.toolbar.addAction(self.zoom_out_action)
        self.toolbar.addAction(self.save_action)
        self.toolbar.addAction(self.import_action)
        self.toolbar.addAction(self.export_action)
        self.toolbar.setToolButtonStyle(QtCore.Qt.ToolButtonTextUnderIcon)

        self.fileMenu = QtGui.QMenu("&File", self)
        self.fileMenu.addAction(self.open_action)
        self.fileMenu.addSeparator()
        self.fileMenu.addAction(self.save_action)
        self.fileMenu.addAction(self.import_action)
        self.fileMenu.addAction(self.export_action)
 
        self.fileMenu.addSeparator()
        self.fileMenu.addAction(self.exit_action)

        self.viewMenu = QtGui.QMenu("&View", self)
        self.viewMenu.addAction(self.select_all_action)
        self.viewMenu.addAction(self.zoom_in_action)
        self.viewMenu.addAction(self.zoom_out_action)

        self.helpMenu = QtGui.QMenu("&Help", self)
        self.helpMenu.addAction(self.about_action)

        self.menuBar().addMenu(self.fileMenu)
        self.menuBar().addMenu(self.viewMenu)
        self.menuBar().addMenu(self.helpMenu)


    def keyPressEvent(self, event):
        return
        if event.key() == 16777216:
        # if event.key() == Qtcore.Qt.Key_Escape:
            sys.exit(1)


if __name__ == '__main__':
<<<<<<< HEAD
    arguments = docopt(__doc__, version='Inselect 0.1')
    if not arguments["--batch"]:
        print "Launching gui."
        app = QtGui.QApplication(sys.argv)
        # window = ImageViewer("../data/drawer.jpg")
        # window = ImageViewer("../data/Plecoptera_Accession_Drawer_4.jpg")
        window = ImageViewer()
        if arguments['<filename>']:
            window.open(arguments['<filename>']) 
        window.showMaximized()
        window.show()
        sys.exit(app.exec_())
    else:
        print "Batch processing mode"
        for root, dirs, files in os.walk(arguments["--batch"]):
            print "Processing", root
            for file_name in files:
                if is_image_file(file_name):
                    file_name = os.path.join(root, file_name)
                    image = cv2.imread(file_name)
                    height, width, _ = image.shape
                    print "Segmenting", file_name, image.shape
                    rects = segment_edges(image, variance_threshold=100, size_filter=1)
                    csv_file_name = file_name + '.csv'
                    print "Writing csv file", csv_file_name 
                    with open(csv_file_name, 'w') as csvfile:
                        writer = csv.writer(csvfile, delimiter=' ')
                        for box in rects:
                            box = [float(value) for value in box]
                            box[0] /= width
                            box[1] /= height 
                            box[2] /= width 
                            box[3] /= height
                            writer.writerow(box)
            if not arguments["--recursive"]:
                break
=======
    app = QtGui.QApplication(sys.argv)
    # window = ImageViewer("../data/drawer.jpg")
    # window = ImageViewer("../data/Plecoptera_Accession_Drawer_4.jpg")
    # window = ImageViewer("temp.png")
    window = ImageViewer()

    if len(sys.argv) > 1:
        window.open(sys.argv[1])

    window.showMaximized()

    window.show()
    sys.exit(app.exec_())
>>>>>>> 8589ecf3
<|MERGE_RESOLUTION|>--- conflicted
+++ resolved
@@ -14,7 +14,6 @@
   --batch=<dir> Input directory 
   --recursive   Traverse directory structure recursively.
 """
-filename = None
 from docopt import docopt
 from PySide import QtCore, QtGui
 from segment import segment_edges, segment_intensity
@@ -55,7 +54,7 @@
         self.scene().removeItem(item)
 
     def keyPressEvent(self, event):
-        if event.key() in (QtCore.Qt.Key_Delete, QtCore.Qt.Key_Backspace):
+        if event.key() == QtCore.Qt.Key_Delete:
             for box in list(self.items):
                 # if hasattr(box, "isSelected") and box.isSelected():
                 if box.isSelected():
@@ -503,16 +502,12 @@
             rects = segment_intensity(image, window=window)
             self.view.remove_item(selected)
         else:
-            if 'darwin'==sys.platform:
-                # Process() fails on a Mac
-                rects = segment_edges(image, window=window, variance_threshold=100, size_filter=1)
-            else:
-                p = Process(target=f, args=[image, results, window])
-                p.start()
-                while results.empty():
-                    app.processEvents()
-                p.join()
-                rects = results.get()
+            p = Process(target=f, args=[image, results, window])
+            p.start()
+            while results.empty():
+                app.processEvents()
+            p.join()
+            rects = results.get()
         for rect in rects:
             self.add_box(rect)
         self.progressDialog.hide()
@@ -659,7 +654,6 @@
 
 
 if __name__ == '__main__':
-<<<<<<< HEAD
     arguments = docopt(__doc__, version='Inselect 0.1')
     if not arguments["--batch"]:
         print "Launching gui."
@@ -695,19 +689,4 @@
                             box[3] /= height
                             writer.writerow(box)
             if not arguments["--recursive"]:
-                break
-=======
-    app = QtGui.QApplication(sys.argv)
-    # window = ImageViewer("../data/drawer.jpg")
-    # window = ImageViewer("../data/Plecoptera_Accession_Drawer_4.jpg")
-    # window = ImageViewer("temp.png")
-    window = ImageViewer()
-
-    if len(sys.argv) > 1:
-        window.open(sys.argv[1])
-
-    window.showMaximized()
-
-    window.show()
-    sys.exit(app.exec_())
->>>>>>> 8589ecf3
+                break